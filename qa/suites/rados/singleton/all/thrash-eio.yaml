roles:
- - mon.a
  - mgr.x
  - osd.0
  - osd.1
  - osd.2
- - osd.3
  - osd.4
  - osd.5
  - client.0
openstack:
  - volumes: # attached to each instance
      count: 3
      size: 10 # GB
override:
  ceph:
    conf:
      mon:
        osd default pool size: 3
tasks:
- install:
- ceph:
    log-whitelist:
    - but it is still running
    - missing primary copy of
    - objects unfound and apparently lost
    - overall HEALTH_
    - \(OSDMAP_FLAGS\)
    - \(REQUEST_SLOW\)
    - \(SLOW_OPS\)
    - \(PG_
    - \(OBJECT_MISPLACED\)
    - \(OSD_
    - \(OBJECT_
<<<<<<< HEAD
=======
    - \(TOO_FEW_PGS\)
>>>>>>> a5eb976c
- thrashosds:
    op_delay: 30
    clean_interval: 120
    chance_down: .5
    random_eio: .33
    min_live: 5
    min_in: 5
- radosbench:
    clients: [client.0]
    time: 720
    type: rand
    objectsize: 1048576<|MERGE_RESOLUTION|>--- conflicted
+++ resolved
@@ -32,10 +32,7 @@
     - \(OBJECT_MISPLACED\)
     - \(OSD_
     - \(OBJECT_
-<<<<<<< HEAD
-=======
     - \(TOO_FEW_PGS\)
->>>>>>> a5eb976c
 - thrashosds:
     op_delay: 30
     clean_interval: 120
