--- conflicted
+++ resolved
@@ -171,13 +171,9 @@
 	rgw/rgw_civetweb_log.h \
 	civetweb/civetweb.h \
 	civetweb/include/civetweb.h \
-<<<<<<< HEAD
 	civetweb/include/civetweb_conf.h \
-	civetweb/src/md5.h
-=======
 	civetweb/src/md5.h
 
 endif # WITH_RADOSGW
 endif # WITH_RADOS
-endif # ENABLE_CLIENT
->>>>>>> cfecd125
+endif # ENABLE_CLIENT